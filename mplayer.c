--- conflicted
+++ resolved
@@ -705,14 +705,9 @@
   current_module="exit_player";
 
 // free mplayer config
-<<<<<<< HEAD
   if(mpctx->mconfig)
     m_config_free(mpctx->mconfig);
-=======
-  if(mconfig)
-    m_config_free(mconfig);
-  mconfig = NULL;
->>>>>>> 3e8f2815
+  mpctx->mconfig = NULL;
 
   if(mpctx->playtree_iter)
     play_tree_iter_free(mpctx->playtree_iter);
