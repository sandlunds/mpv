--- conflicted
+++ resolved
@@ -202,17 +202,13 @@
 	    ao_control_vol_t *vol = (ao_control_vol_t *)arg;
 	    int fd, v, devs;
 
-<<<<<<< HEAD
 #ifdef SNDCTL_DSP_GETPLAYVOL
         // Try OSS4 first
         if (volume_oss4(vol, cmd) == CONTROL_OK)
             return CONTROL_OK;
 #endif
 
-	    if(ao_data.format == AF_FORMAT_AC3)
-=======
 	    if(AF_FORMAT_IS_AC3(ao_data.format))
->>>>>>> 1cda8b00
 		return CONTROL_TRUE;
 
 	    if ((fd = open(oss_mixer_device, O_RDONLY)) > 0)
